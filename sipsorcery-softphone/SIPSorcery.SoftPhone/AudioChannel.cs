﻿//-----------------------------------------------------------------------------
// Filename: AudioChannel.cs
//
// Description: This class manages the coding and decoding of audio from physical
// devices into and for RTP packets. 
// 
// History:
// 27 Mar 2012	Aaron Clauson	Refactored.
//
// License: 
// This software is licensed under the BSD License http://www.opensource.org/licenses/bsd-license.php
//
// Copyright (c) 2006-2012 Aaron Clauson (aaron@sipsorcery.com), SIP Sorcery PTY LTD, Hobart, Australia (www.sipsorcery.com)
// All rights reserved.
//
// Redistribution and use in source and binary forms, with or without modification, are permitted provided that 
// the following conditions are met:
//
// Redistributions of source code must retain the above copyright notice, this list of conditions and the following disclaimer. 
// Redistributions in binary form must reproduce the above copyright notice, this list of conditions and the following 
// disclaimer in the documentation and/or other materials provided with the distribution. Neither the name of SIPSorcery Ltd. 
// nor the names of its contributors may be used to endorse or promote products derived from this software without specific 
// prior written permission. 
//
// THIS SOFTWARE IS PROVIDED BY THE COPYRIGHT HOLDERS AND CONTRIBUTORS "AS IS" AND ANY EXPRESS OR IMPLIED WARRANTIES, INCLUDING, 
// BUT NOT LIMITED TO, THE IMPLIED WARRANTIES OF MERCHANTABILITY AND FITNESS FOR A PARTICULAR PURPOSE ARE DISCLAIMED. 
// IN NO EVENT SHALL THE COPYRIGHT OWNER OR CONTRIBUTORS BE LIABLE FOR ANY DIRECT, INDIRECT, INCIDENTAL, SPECIAL, EXEMPLARY, 
// OR CONSEQUENTIAL DAMAGES (INCLUDING, BUT NOT LIMITED TO, PROCUREMENT OF SUBSTITUTE GOODS OR SERVICES; LOSS OF USE, DATA, 
// OR PROFITS; OR BUSINESS INTERRUPTION) HOWEVER CAUSED AND ON ANY THEORY OF LIABILITY, WHETHER IN CONTRACT, STRICT LIABILITY, 
// OR TORT (INCLUDING NEGLIGENCE OR OTHERWISE) ARISING IN ANY WAY OUT OF THE USE OF THIS SOFTWARE, EVEN IF ADVISED OF THE 
// POSSIBILITY OF SUCH DAMAGE.
//-----------------------------------------------------------------------------

using System;
using System.Collections.Generic;
using System.Linq;
using System.Net;
using System.Text;
using System.Windows.Threading;
using SIPSorcery.Net;
using SIPSorcery.Sys;
using SIPSorcery.Sys.Net;
using NAudio;
using NAudio.Codecs;
using NAudio.CoreAudioApi;
using NAudio.Wave;
using log4net;

namespace SIPSorcery.SoftPhone
{
    public class AudioChannel
    {
        private const int DEFAULT_START_RTP_PORT = 10000;

        private IPAddress _defaultLocalAddress = SIPSoftPhoneState.DefaultLocalAddress;

        private ILog _audioLogger = AppState.GetLogger("audiodevice");

        private RTPChannel m_rtpChannel;            // Manages the UDP connection that RTP packets will be sent back and forth on.
        private IPEndPoint _rtpEndPoint;            // The local end point being used for the RTP channel.
        private BufferedWaveProvider m_waveProvider;
        private WaveInEvent m_waveInEvent;          // Device used to get audio sample from, e.g. microphone.
        private WaveOut m_waveOut;                  // Device used to play audio samples, e.g. speaker.
        private WaveFormat _waveFormat = new WaveFormat(8000, 16, 1);   // The format that both the input and output audio streams will use, i.e. PCMU.
        private bool m_recordingStarted;            // When true indicates that the input device has been opended to start receiving samples.
        
        // Diagnostics variables.
        private DateTime _lastInputSampleReceivedAt;
        private int _inputSampleCount;

        public AudioChannel()
        {
            // Set up the device that will play the audio from the RTP received from the remote end of the call.
            m_waveOut = new WaveOut();
            m_waveProvider = new BufferedWaveProvider(_waveFormat);
            m_waveOut.Init(m_waveProvider);
            m_waveOut.Play();

            // Set up the input device that will provide audio samples that can be encoded, packaged into RTP and sent to
            // the remote end of the call.
            m_waveInEvent = new WaveInEvent();
            m_waveInEvent.BufferMilliseconds = 20;
            m_waveInEvent.NumberOfBuffers = 1;
            m_waveInEvent.DeviceNumber = 0;
            m_waveInEvent.DataAvailable += RTPChannelSampleAvailable;
            m_waveInEvent.WaveFormat = _waveFormat;

            // Create a UDP socket to use for sending and receiving RTP packets.
            int port = FreePort.FindNextAvailableUDPPort(DEFAULT_START_RTP_PORT);
            _rtpEndPoint = new IPEndPoint(_defaultLocalAddress, port);
            m_rtpChannel = new RTPChannel(_rtpEndPoint);
<<<<<<< HEAD
            m_rtpChannel.SampleReceived += RTPChannelSampleReceived;
=======
            m_rtpChannel.OnFrameReady += RTPChannelSampleReceived;
>>>>>>> f94e08a8

            _audioLogger.Debug("RTP channel endpoint " + _rtpEndPoint.ToString());
        }

        /// <summary>
        /// Gets an SDP packet that can be used by VoIP clients to negotiate an audio connection. The SDP will only
        /// offer PCMU since that's all I've gotten around to handling.
        /// </summary>
        /// <param name="usePublicIP">If true and the public IP address is available from the STUN client then
        /// the public IP address will be used in the SDP otherwise the hsot machine's default IPv4 address will
        /// be used.</param>
        /// <returns>An SDP packet that can be used by a VoIP client when initiating a call.</returns>
        public SDP GetSDP(bool usePublicIP)
        {
            IPAddress rtpIPAddress = (usePublicIP) ? SoftphoneSTUNClient.PublicIPAddress : _rtpEndPoint.Address;
            int rtpPort = _rtpEndPoint.Port;

            var sdp = new SDP()
            {
<<<<<<< HEAD
                SessionId = Crypto.GetRandomString(6),
=======
                SessionId = Crypto.GetRandomInt(6).ToString(),
>>>>>>> f94e08a8
                Address = rtpIPAddress.ToString(),
                SessionName = "sipsorcery",
                Timing = "0 0",
                Connection = new SDPConnectionInformation(rtpIPAddress.ToString()),
                Media = new List<SDPMediaAnnouncement>() 
                {
                    new SDPMediaAnnouncement()
                    {
                        Media = SDPMediaTypesEnum.audio,
                        Port = rtpPort,
                        MediaFormats = new List<SDPMediaFormat>() { new SDPMediaFormat((int)SDPMediaFormatsEnum.PCMU) }
                    }
                }
            };

            return sdp;
        }

        /// <summary>
        /// Allows an arbitrary block of bytes to be sent on the RTP channel. This is mainly used for the Gingle
        /// client which needs to send a STUN binding request to the Google Voice gateway.
        /// </summary>
<<<<<<< HEAD
        public void SendRTPRaw(byte[] buffer, int length)
        {
            m_rtpChannel.SendRaw(buffer, length);
        }
=======
        //public void SendRTPRaw(byte[] buffer, int length)
        //{
        //    m_rtpChannel.SendRaw(buffer, length);
        //}
>>>>>>> f94e08a8

        /// <summary>
        /// Sets the remote end point for the RTP channel. This will be set from the SDP packet received from the remote
        /// end of the VoIP call.
        /// </summary>
        /// <param name="remoteEndPoint">The remote end point to send RTP to.</param>
        public void SetRemoteRTPEndPoint(IPEndPoint remoteEndPoint)
        {
            _audioLogger.Debug("Remote RTP end point set as " + remoteEndPoint + ".");
<<<<<<< HEAD
            m_rtpChannel.SetRemoteEndPoint(remoteEndPoint);
=======
            //m_rtpChannel.SetRemoteEndPoint(remoteEndPoint);
>>>>>>> f94e08a8
            m_waveInEvent.StartRecording();
            m_recordingStarted = true;
            _lastInputSampleReceivedAt = DateTime.Now;
        }

        /// <summary>
<<<<<<< HEAD
        /// Event handler for receiving an RTP packet from the remote end of the VoIP call.
        /// </summary>
        /// <param name="rtpPacket">The full RTP packet received.</param>
        /// <param name="payloadOffset">The position in the packet where the payload (audio portion) starts.</param>
        private void RTPChannelSampleReceived(byte[] rtpPacket, int payloadOffset)
        {
            if (rtpPacket != null)
            {
                for (int index = payloadOffset; index < rtpPacket.Length; index++)
                {
                    short pcm = MuLawDecoder.MuLawToLinearSample(rtpPacket[index]);
=======
        /// Event handler for receiving an RTP frmae from the remote end of the VoIP call.
        /// </summary>
        /// <param name="rtpFrame">The RTP frame received.</param>
        private void RTPChannelSampleReceived(RTPFrame rtpFrame)
        {
            if (rtpFrame != null && rtpFrame.FramePayload != null)
            {
                for (int index = 0; index < rtpFrame.FramePayload.Length; index++)
                {
                    short pcm = MuLawDecoder.MuLawToLinearSample(rtpFrame.FramePayload[index]);
>>>>>>> f94e08a8
                    byte[] pcmSample = new byte[] { (byte)(pcm & 0xFF), (byte)(pcm >> 8) };
                    m_waveProvider.AddSamples(pcmSample, 0, 2);
                }
            }
        }
         
        /// <summary>
        /// Event handler for receiving an audio sample that is ready for encoding, packaging into RTP and sending to the remote end
        /// of the VoIP call.
        /// </summary>
        private void RTPChannelSampleAvailable(object sender, WaveInEventArgs e)
        {
            TimeSpan samplePeriod = DateTime.Now.Subtract(_lastInputSampleReceivedAt);
            _lastInputSampleReceivedAt = DateTime.Now;
            _inputSampleCount++;

            _audioLogger.Debug(_inputSampleCount + " sample period " + samplePeriod.TotalMilliseconds + "ms,  sample bytes " + e.BytesRecorded + ".");

            byte[] sample = new byte[e.Buffer.Length / 2];
            int sampleIndex = 0;

            for (int index = 0; index < e.Buffer.Length; index += 2)
            {
                var ulawByte = MuLawEncoder.LinearToMuLawSample(BitConverter.ToInt16(e.Buffer, index));
                sample[sampleIndex++] = ulawByte;
            }

<<<<<<< HEAD
            m_rtpChannel.Send(sample, Convert.ToUInt32(sample.Length));
=======
            m_rtpChannel.SendRTPRaw(sample);
>>>>>>> f94e08a8
        }

        /// <summary>
        /// Called when the audo channel is no longer required, such as when the VoIP call using it has terminated, and all resources can be shutdown
        /// and closed.
        /// </summary>
        public void Close()
        {
            try
            {
                _audioLogger.Debug("Closing audio channel.");

                m_rtpChannel.Close();

                if (m_recordingStarted)
                {
                    m_waveInEvent.StopRecording();
                }

                if (m_waveOut.PlaybackState == PlaybackState.Playing)
                {
                    m_waveOut.Stop(); m_waveOut.Dispose();
                }
            }
            catch (Exception excp)
            {
                _audioLogger.Error("Exception AudioChannel Close. " + excp.Message);
            }
        }
    }
}<|MERGE_RESOLUTION|>--- conflicted
+++ resolved
@@ -89,11 +89,8 @@
             int port = FreePort.FindNextAvailableUDPPort(DEFAULT_START_RTP_PORT);
             _rtpEndPoint = new IPEndPoint(_defaultLocalAddress, port);
             m_rtpChannel = new RTPChannel(_rtpEndPoint);
-<<<<<<< HEAD
-            m_rtpChannel.SampleReceived += RTPChannelSampleReceived;
-=======
             m_rtpChannel.OnFrameReady += RTPChannelSampleReceived;
->>>>>>> f94e08a8
+
 
             _audioLogger.Debug("RTP channel endpoint " + _rtpEndPoint.ToString());
         }
@@ -113,11 +110,7 @@
 
             var sdp = new SDP()
             {
-<<<<<<< HEAD
-                SessionId = Crypto.GetRandomString(6),
-=======
                 SessionId = Crypto.GetRandomInt(6).ToString(),
->>>>>>> f94e08a8
                 Address = rtpIPAddress.ToString(),
                 SessionName = "sipsorcery",
                 Timing = "0 0",
@@ -140,17 +133,11 @@
         /// Allows an arbitrary block of bytes to be sent on the RTP channel. This is mainly used for the Gingle
         /// client which needs to send a STUN binding request to the Google Voice gateway.
         /// </summary>
-<<<<<<< HEAD
-        public void SendRTPRaw(byte[] buffer, int length)
-        {
-            m_rtpChannel.SendRaw(buffer, length);
-        }
-=======
         //public void SendRTPRaw(byte[] buffer, int length)
         //{
         //    m_rtpChannel.SendRaw(buffer, length);
         //}
->>>>>>> f94e08a8
+
 
         /// <summary>
         /// Sets the remote end point for the RTP channel. This will be set from the SDP packet received from the remote
@@ -160,30 +147,13 @@
         public void SetRemoteRTPEndPoint(IPEndPoint remoteEndPoint)
         {
             _audioLogger.Debug("Remote RTP end point set as " + remoteEndPoint + ".");
-<<<<<<< HEAD
-            m_rtpChannel.SetRemoteEndPoint(remoteEndPoint);
-=======
             //m_rtpChannel.SetRemoteEndPoint(remoteEndPoint);
->>>>>>> f94e08a8
             m_waveInEvent.StartRecording();
             m_recordingStarted = true;
             _lastInputSampleReceivedAt = DateTime.Now;
         }
 
         /// <summary>
-<<<<<<< HEAD
-        /// Event handler for receiving an RTP packet from the remote end of the VoIP call.
-        /// </summary>
-        /// <param name="rtpPacket">The full RTP packet received.</param>
-        /// <param name="payloadOffset">The position in the packet where the payload (audio portion) starts.</param>
-        private void RTPChannelSampleReceived(byte[] rtpPacket, int payloadOffset)
-        {
-            if (rtpPacket != null)
-            {
-                for (int index = payloadOffset; index < rtpPacket.Length; index++)
-                {
-                    short pcm = MuLawDecoder.MuLawToLinearSample(rtpPacket[index]);
-=======
         /// Event handler for receiving an RTP frmae from the remote end of the VoIP call.
         /// </summary>
         /// <param name="rtpFrame">The RTP frame received.</param>
@@ -194,7 +164,6 @@
                 for (int index = 0; index < rtpFrame.FramePayload.Length; index++)
                 {
                     short pcm = MuLawDecoder.MuLawToLinearSample(rtpFrame.FramePayload[index]);
->>>>>>> f94e08a8
                     byte[] pcmSample = new byte[] { (byte)(pcm & 0xFF), (byte)(pcm >> 8) };
                     m_waveProvider.AddSamples(pcmSample, 0, 2);
                 }
@@ -222,11 +191,7 @@
                 sample[sampleIndex++] = ulawByte;
             }
 
-<<<<<<< HEAD
-            m_rtpChannel.Send(sample, Convert.ToUInt32(sample.Length));
-=======
             m_rtpChannel.SendRTPRaw(sample);
->>>>>>> f94e08a8
         }
 
         /// <summary>
